--- conflicted
+++ resolved
@@ -102,10 +102,6 @@
     def update_edges(self, new_edges):
         self.default_edges = new_edges
         self._num_SFH_bins = len(self.default_edges) - 1
-<<<<<<< HEAD
-        self._default_prior_bounds = [[-3.0, 3.0]] * self._num_params
-=======
->>>>>>> 562cc4d1
         self.__init__(iso_step=self.iso_step)
         return self
         
@@ -270,10 +266,5 @@
         return self
 
 
-<<<<<<< HEAD
 all_age_models = [NonParam, TauModel, RisingTau,
-                  SSPModel, ConstantSFR]
-=======
-all_age_models = [NonParam, ConstantSFR, TauModel, RisingTau,
-                  SSPModel]
->>>>>>> 562cc4d1
+                  SSPModel, ConstantSFR]