{
 "cells": [
  {
   "cell_type": "markdown",
   "metadata": {
    "toc": true
   },
   "source": [
    "<h1>Table of Contents<span class=\"tocSkip\"></span></h1>\n",
    "<div class=\"toc\"><ul class=\"toc-item\"></ul></div>"
   ]
  },
  {
   "cell_type": "code",
   "execution_count": 1,
   "metadata": {},
   "outputs": [
    {
     "ename": "ModuleNotFoundError",
     "evalue": "No module named 'pysynphot'",
     "output_type": "error",
     "traceback": [
      "\u001b[0;31m---------------------------------------------------------------------------\u001b[0m",
      "\u001b[0;31mModuleNotFoundError\u001b[0m                       Traceback (most recent call last)",
      "\u001b[0;32m<ipython-input-1-cdad1218fba8>\u001b[0m in \u001b[0;36m<module>\u001b[0;34m()\u001b[0m\n\u001b[1;32m      1\u001b[0m \u001b[0;32mimport\u001b[0m \u001b[0mnumpy\u001b[0m \u001b[0;32mas\u001b[0m \u001b[0mnp\u001b[0m\u001b[0;34m,\u001b[0m \u001b[0mmatplotlib\u001b[0m\u001b[0;34m.\u001b[0m\u001b[0mpyplot\u001b[0m\u001b[0;34m\u001b[0m\u001b[0m\n\u001b[1;32m      2\u001b[0m \u001b[0;32mfrom\u001b[0m \u001b[0mastropy\u001b[0m\u001b[0;34m.\u001b[0m\u001b[0mio\u001b[0m \u001b[0;32mimport\u001b[0m \u001b[0mfits\u001b[0m\u001b[0;34m\u001b[0m\u001b[0m\n\u001b[0;32m----> 3\u001b[0;31m \u001b[0;32mimport\u001b[0m \u001b[0mpysynphot\u001b[0m \u001b[0;32mas\u001b[0m \u001b[0mpyS\u001b[0m\u001b[0;34m\u001b[0m\u001b[0m\n\u001b[0m\u001b[1;32m      4\u001b[0m \u001b[0;32mimport\u001b[0m \u001b[0mpcmdpy\u001b[0m \u001b[0;32mas\u001b[0m \u001b[0mppy\u001b[0m\u001b[0;34m\u001b[0m\u001b[0m\n",
      "\u001b[0;31mModuleNotFoundError\u001b[0m: No module named 'pysynphot'"
     ]
    }
   ],
   "source": [
    "import numpy as np, matplotlib.pyplot\n",
    "from astropy.io import fits\n",
    "import pysynphot as pyS\n",
    "import pcmdpy as ppy"
   ]
  },
  {
   "cell_type": "code",
<<<<<<< HEAD
   "execution_count": null,
=======
   "execution_count": 11,
>>>>>>> c10ea3a1
   "metadata": {},
   "outputs": [],
   "source": [
    "def compute_zpts(instrument, detector, band, mjd):\n",
    "    bandpass = pyS.ObsBandpass('{:s},{:s},{:s},mjd#{:d}'.format(instrument, detector, band, mjd))\n",
    "    spec_bb = pyS.BlackBody(50000)\n",
    "    spec_bb_norm = spec_bb.renorm(1, 'counts', bandpass)\n",
    "    obs = pyS.Observation(spec_bb_norm, bandpass)\n",
    "    zps = {}\n",
    "    zps['vega'] = obs.effstim('vegamag')\n",
    "    zps['st'] = obs.effstim('stmag')\n",
    "    zps['ab'] = obs.effstim('abmag')\n",
    "    return zps"
   ]
  },
  {
   "cell_type": "code",
   "execution_count": 50,
   "metadata": {},
   "outputs": [],
   "source": [
    "# acs wfc1 F475W 52809\n",
    "bandpass = pyS.ObsBandpass('acs,wfc1,F475W,mjd#52809')\n",
    "spec_bb = pyS.BlackBody(50000)\n",
    "spec_bb_norm = spec_bb.renorm(1.0, 'counts', bandpass)\n",
    "obs = pyS.Observation(spec_bb_norm, bandpass)"
   ]
  },
  {
   "cell_type": "code",
   "execution_count": 51,
   "metadata": {},
   "outputs": [
    {
     "data": {
      "text/plain": [
       "26.174635544520704"
      ]
     },
     "execution_count": 51,
     "metadata": {},
     "output_type": "execute_result"
    }
   ],
   "source": [
    "obs.effstim('vegamag')"
   ]
  },
  {
   "cell_type": "code",
   "execution_count": 57,
   "metadata": {},
   "outputs": [],
   "source": [
    "def process_fits(file_name, use_proc=False):\n",
    "    with fits.open(file_name) as hdu:\n",
    "        header = hdu[0].header\n",
    "    instrument = header['INSTRUME'].lower().strip(' ')\n",
    "    detector = header['DETECTOR'].lower().strip(' ')\n",
    "    if detector == 'wfc':\n",
    "        detector = 'wfc1'\n",
    "    band = None\n",
    "    for k in ['FILTER', 'FILTER1', 'FILTER2']:\n",
    "        if k in header:\n",
    "            b_temp = header[k]\n",
    "            if 'CLEAR' in b_temp:\n",
    "                continue\n",
    "            else:\n",
    "                band = b_temp\n",
    "                break\n",
    "    if band is None:\n",
    "        raise KeyError('Unable to identify filter from FITS file')\n",
    "    if use_proc:\n",
    "        mjd = int(header['PROCTIME'])\n",
    "    else:\n",
    "        mjd = int(header['EXPSTART'])\n",
    "    exposure = header['EXPTIME']\n",
    "    zpts = compute_zpts(instrument, detector, band, mjd)\n",
    "    print('Filter: {:s}'.format(band))\n",
    "    print('Observation Date: {:d} (MJD)'.format(mjd))\n",
    "    print('Vega ZeroPoint: {:.4f}'.format(zpts['vega']))\n",
    "    print('AB ZeroPoint: {:.4f}'.format(zpts['ab']))\n",
    "    print('ST ZeroPoint: {:.4f}'.format(zpts['st']))\n",
    "    print('Exposure Time: {:.1f}'.format(exposure))"
   ]
  },
  {
   "cell_type": "code",
   "execution_count": 58,
   "metadata": {
    "scrolled": false
   },
   "outputs": [
    {
     "name": "stdout",
     "output_type": "stream",
     "text": [
      "B band, M51 Obs\n",
      "Filter: F435W\n",
      "Observation Date: 53382 (MJD)\n",
      "Vega ZeroPoint: 25.7890\n",
      "AB ZeroPoint: 25.6908\n",
      "ST ZeroPoint: 25.1805\n",
      "Exposure Time: 16320.0\n"
     ]
    }
   ],
   "source": [
    "print('B band, M51 Obs')\n",
    "process_fits('../../data/h_m51_b_s05_drz_sci.fits')"
   ]
  },
  {
   "cell_type": "code",
   "execution_count": 59,
   "metadata": {
    "scrolled": true
   },
   "outputs": [
    {
     "name": "stdout",
     "output_type": "stream",
     "text": [
      "g band, M31 PHAT\n",
      "Filter: F475W\n",
      "Observation Date: 56122 (MJD)\n",
      "Vega ZeroPoint: 26.1511\n",
      "AB ZeroPoint: 26.0586\n",
      "ST ZeroPoint: 25.7483\n",
      "Exposure Time: 1710.0\n"
     ]
    }
   ],
   "source": [
    "print('g band, M31 PHAT')\n",
    "process_fits('../../data/hlsp_phat_hst_acs-wfc_12105-m31-b06-f02_f475w_v1_drz.fits')"
   ]
  },
  {
   "cell_type": "code",
   "execution_count": 60,
   "metadata": {
    "scrolled": false
   },
   "outputs": [
    {
     "name": "stdout",
     "output_type": "stream",
     "text": [
      "g band, M49 Obs\n",
      "Filter: F475W\n",
      "Observation Date: 52809 (MJD)\n",
      "Vega ZeroPoint: 26.1746\n",
      "AB ZeroPoint: 26.0820\n",
      "ST ZeroPoint: 25.7713\n",
      "Exposure Time: 375.0\n"
     ]
    }
   ],
   "source": [
    "print('g band, M49 Obs')\n",
    "process_fits('../../data/m49/raw/m49_chip1_exp1_f475w_flc.fits')"
   ]
  },
  {
   "cell_type": "code",
   "execution_count": 61,
   "metadata": {
    "scrolled": false
   },
   "outputs": [
    {
     "name": "stdout",
     "output_type": "stream",
     "text": [
      "g band, M49 Obs\n",
      "Filter: F475W\n",
      "Observation Date: 52809 (MJD)\n",
      "Vega ZeroPoint: 26.1746\n",
      "AB ZeroPoint: 26.0820\n",
      "ST ZeroPoint: 25.7713\n",
      "Exposure Time: 375.0\n"
     ]
    }
   ],
   "source": [
    "print('g band, M49 Obs')\n",
    "process_fits('../../data/m49/raw/m49_chip2_exp2_f475w_flc.fits')"
   ]
  },
  {
   "cell_type": "code",
   "execution_count": 62,
   "metadata": {
    "scrolled": true
   },
   "outputs": [
    {
     "name": "stdout",
     "output_type": "stream",
     "text": [
      "V band, M51 Obs\n",
      "Filter: F555W\n",
      "Observation Date: 53382 (MJD)\n",
      "Vega ZeroPoint: 25.7323\n",
      "AB ZeroPoint: 25.7324\n",
      "ST ZeroPoint: 25.6862\n",
      "Exposure Time: 8160.0\n"
     ]
    }
   ],
   "source": [
    "print('V band, M51 Obs')\n",
    "process_fits('../../data/h_m51_v_s05_drz_sci.fits')"
   ]
  },
  {
   "cell_type": "code",
   "execution_count": 63,
   "metadata": {
    "scrolled": true
   },
   "outputs": [
    {
     "name": "stdout",
     "output_type": "stream",
     "text": [
      "I band, M51 Obs\n",
      "Filter: F814W\n",
      "Observation Date: 53382 (MJD)\n",
      "Vega ZeroPoint: 25.5286\n",
      "AB ZeroPoint: 25.9568\n",
      "ST ZeroPoint: 26.7930\n",
      "Exposure Time: 8160.0\n"
     ]
    }
   ],
   "source": [
    "print('I band, M51 Obs')\n",
    "process_fits('../../data/h_m51_i_s05_drz_sci.fits')"
   ]
  },
  {
   "cell_type": "code",
   "execution_count": 64,
   "metadata": {
    "scrolled": true
   },
   "outputs": [
    {
     "name": "stdout",
     "output_type": "stream",
     "text": [
      "I band, M31 PHAT\n",
      "Filter: F814W\n",
      "Observation Date: 56121 (MJD)\n",
      "Vega ZeroPoint: 25.5191\n",
      "AB ZeroPoint: 25.9471\n",
      "ST ZeroPoint: 26.7827\n",
      "Exposure Time: 1505.0\n"
     ]
    }
   ],
   "source": [
    "print('I band, M31 PHAT')\n",
    "process_fits('../../data/hlsp_phat_hst_acs-wfc_12105-m31-b06-f02_f814w_v1_drz.fits')"
   ]
  },
  {
   "cell_type": "code",
   "execution_count": 65,
   "metadata": {
    "scrolled": false
   },
   "outputs": [
    {
     "name": "stdout",
     "output_type": "stream",
     "text": [
      "z band, M49 Obs\n",
      "Filter: F850LP\n",
      "Observation Date: 52809 (MJD)\n",
      "Vega ZeroPoint: 24.3530\n",
      "AB ZeroPoint: 24.8788\n",
      "ST ZeroPoint: 25.9668\n",
      "Exposure Time: 560.0\n"
     ]
    }
   ],
   "source": [
    "print('z band, M49 Obs')\n",
    "process_fits('../../data/m49/raw/m49_chip1_exp1_f850lp_flc.fits')"
   ]
  },
  {
   "cell_type": "code",
   "execution_count": 66,
   "metadata": {
    "scrolled": false
   },
   "outputs": [
    {
     "name": "stdout",
     "output_type": "stream",
     "text": [
      "z band, M49 Obs\n",
      "Filter: F850LP\n",
      "Observation Date: 52809 (MJD)\n",
      "Vega ZeroPoint: 24.3530\n",
      "AB ZeroPoint: 24.8788\n",
      "ST ZeroPoint: 25.9668\n",
      "Exposure Time: 560.0\n"
     ]
    }
   ],
   "source": [
    "print('z band, M49 Obs')\n",
    "process_fits('../../data/m49/raw/m49_chip2_exp2_f850lp_flc.fits')"
   ]
  },
  {
   "cell_type": "code",
   "execution_count": null,
   "metadata": {},
   "outputs": [],
   "source": []
  }
 ],
 "metadata": {
  "kernelspec": {
   "display_name": "Python 3",
   "language": "python",
   "name": "python3"
  },
  "language_info": {
   "codemirror_mode": {
    "name": "ipython",
    "version": 3
   },
   "file_extension": ".py",
   "mimetype": "text/x-python",
   "name": "python",
   "nbconvert_exporter": "python",
   "pygments_lexer": "ipython3",
   "version": "3.6.1"
  },
  "toc": {
   "nav_menu": {},
   "number_sections": false,
   "sideBar": true,
   "skip_h1_title": false,
   "title_cell": "Table of Contents",
   "title_sidebar": "Contents",
   "toc_cell": true,
   "toc_position": {},
   "toc_section_display": true,
   "toc_window_display": true
  }
 },
 "nbformat": 4,
 "nbformat_minor": 2
}<|MERGE_RESOLUTION|>--- conflicted
+++ resolved
@@ -36,11 +36,7 @@
   },
   {
    "cell_type": "code",
-<<<<<<< HEAD
-   "execution_count": null,
-=======
    "execution_count": 11,
->>>>>>> c10ea3a1
    "metadata": {},
    "outputs": [],
    "source": [
