--- conflicted
+++ resolved
@@ -54,100 +54,7 @@
   },
   {
    "cell_type": "code",
-<<<<<<< HEAD
-   "execution_count": null,
-   "metadata": {},
-   "outputs": [],
-   "source": [
-    "# acs wfc1 F475W 52809\n",
-    "bandpass = pyS.ObsBandpass('acs,wfc1,F850lp,mjd#52809')\n",
-    "spec_bb = pyS.BlackBody(50000)\n",
-    "spec_bb_norm = spec_bb.renorm(1.0, 'counts', bandpass)\n",
-    "obs = pyS.Observation(spec_bb_norm, bandpass)\n",
-    "obs.effstim('vegamag')"
-   ]
-  },
-  {
-   "cell_type": "code",
-   "execution_count": 31,
-   "metadata": {},
-   "outputs": [
-    {
-     "data": {
-      "text/plain": [
-       "24.50234982606775"
-      ]
-     },
-     "execution_count": 31,
-     "metadata": {},
-     "output_type": "execute_result"
-    }
-   ],
-   "source": [
-    "# acs wfc1 F475W 52809\n",
-    "bandpass = pyS.ObsBandpass('acs,wfc1,F475w,mjd#52809,aper#0')\n",
-    "spec_bb = pyS.BlackBody(50000)\n",
-    "spec_bb_norm = spec_bb.renorm(1.0, 'counts', bandpass)\n",
-    "obs = pyS.Observation(spec_bb_norm, bandpass)\n",
-    "obs.effstim('vegamag')"
-   ]
-  },
-  {
-   "cell_type": "code",
-   "execution_count": 32,
-   "metadata": {},
-   "outputs": [
-    {
-     "data": {
-      "text/plain": [
-       "24.353030715106456"
-      ]
-     },
-     "execution_count": 32,
-     "metadata": {},
-     "output_type": "execute_result"
-    }
-   ],
-   "source": [
-    "# acs wfc1 F475W 52809\n",
-    "bandpass = pyS.ObsBandpass('acs,wfc1,F850lp,mjd#52809,aper#4.0')\n",
-    "spec_bb = pyS.BlackBody(50000)\n",
-    "spec_bb_norm = spec_bb.renorm(1.0, 'counts', bandpass)\n",
-    "obs = pyS.Observation(spec_bb_norm, bandpass)\n",
-    "obs.effstim('vegamag')"
-   ]
-  },
-  {
-   "cell_type": "code",
-   "execution_count": 33,
-   "metadata": {},
-   "outputs": [
-    {
-     "data": {
-      "text/plain": [
-       "26.174635544520704"
-      ]
-     },
-     "execution_count": 33,
-     "metadata": {},
-     "output_type": "execute_result"
-    }
-   ],
-   "source": [
-    "# acs wfc1 F475W 52809\n",
-    "bandpass = pyS.ObsBandpass('acs,wfc1,F475w,mjd#52809,aper#4.0')\n",
-    "spec_bb = pyS.BlackBody(50000)\n",
-    "spec_bb_norm = spec_bb.renorm(1.0, 'counts', bandpass)\n",
-    "obs = pyS.Observation(spec_bb_norm, bandpass)\n",
-    "obs.effstim('vegamag')"
-   ]
-  },
-  {
-   "cell_type": "code",
-   "execution_count": 57,
-=======
    "execution_count": 3,
->>>>>>> 9afedcc2
    "metadata": {},
    "outputs": [],
    "source": [
